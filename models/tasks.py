<<<<<<< HEAD
# models/task.py

import csv

class Task:
    """
    Represents a task that includes a station, involved objects, 
    task description, and associated point value.
    """

    def __init__(self, station, objects, task_name: str, points: int):
        self._station = station         # Station name or object
        self._objects = objects         # List of object names or instances
        self._task_name = task_name     # Description of the task
        self._points = points           # Points awarded for completing the task

    # ──────────────── Properties ────────────────

    @property
    def station(self):
        """Get the station associated with the task."""
        return self._station

    @station.setter
    def station(self, value):
        self._station = value

    @property
    def objects(self):
        """Get the list of objects involved in the task."""
        return self._objects

    @objects.setter
    def objects(self, value):
        self._objects = value

    @property
    def task_name(self):
        """Get the name or description of the task."""
        return self._task_name

    @task_name.setter
    def task_name(self, value):
        self._task_name = value

    @property
    def points(self):
        """Get the number of points awarded for the task."""
        return self._points

    @points.setter
    def points(self, value):
        if value < 0:
            raise ValueError("Points must be a non-negative integer.")
        self._points = value

    # ──────────────── String Representation ────────────────

    def __repr__(self):
        return (f"Task(station={self._station}, objects={self._objects}, "
                f"task_name='{self._task_name}', points={self._points})")

    # ──────────────── Class Methods ────────────────

    @classmethod
    def from_csv(cls, filepath):
        """
        Read a CSV file and return a list of Task instances.

        Expected CSV format:
        station,objects,task_name,points
        StationA,"Object1,Object2",Assembly,10
        """
        task_list = []

        with open(filepath, mode='r', newline='', encoding='utf-8') as file:
            reader = csv.DictReader(file)
            for row in reader:
                station = row['station']
                objects = [obj.strip() for obj in row['objects'].split(',')]
                task_name = row['task_name']
                points = int(row['points'])

                task_list.append(cls(station, objects, task_name, points))

        return task_list
    
=======
import csv
from typing import List


class Task:
    """Represents a single pick/place or processing task."""

    def __init__(self, station: str, objects: List[str], task_name: str, points: int):
        self.station = station
        self.objects = objects
        self.task_name = task_name
        if points < 0:
            raise ValueError("Points must be non‑negative")
        self.points = points

    # ----------------------------------------------------
    def __repr__(self):
        return f"Task(station={self.station}, objects={self.objects}, task='{self.task_name}', pts={self.points})"

    # ----------------------------------------------------
    @classmethod
    def from_csv(cls, filepath: str) -> List["Task"]:
        """Load a CSV file into a list of Task instances."""
        tasks: List[Task] = []
        with open(filepath, newline="", encoding="utf‑8") as f:
            reader = csv.DictReader(f)
            for row in reader:
                station = row["station"].strip()
                objects = [o.strip() for o in row["objects"].split(",") if o.strip()]
                task_name = row["task_name"].strip()
                points = int(row["points"])
                tasks.append(cls(station, objects, task_name, points))
        return tasks
>>>>>>> 08dfd403
<|MERGE_RESOLUTION|>--- conflicted
+++ resolved
@@ -1,92 +1,3 @@
-<<<<<<< HEAD
-# models/task.py
-
-import csv
-
-class Task:
-    """
-    Represents a task that includes a station, involved objects, 
-    task description, and associated point value.
-    """
-
-    def __init__(self, station, objects, task_name: str, points: int):
-        self._station = station         # Station name or object
-        self._objects = objects         # List of object names or instances
-        self._task_name = task_name     # Description of the task
-        self._points = points           # Points awarded for completing the task
-
-    # ──────────────── Properties ────────────────
-
-    @property
-    def station(self):
-        """Get the station associated with the task."""
-        return self._station
-
-    @station.setter
-    def station(self, value):
-        self._station = value
-
-    @property
-    def objects(self):
-        """Get the list of objects involved in the task."""
-        return self._objects
-
-    @objects.setter
-    def objects(self, value):
-        self._objects = value
-
-    @property
-    def task_name(self):
-        """Get the name or description of the task."""
-        return self._task_name
-
-    @task_name.setter
-    def task_name(self, value):
-        self._task_name = value
-
-    @property
-    def points(self):
-        """Get the number of points awarded for the task."""
-        return self._points
-
-    @points.setter
-    def points(self, value):
-        if value < 0:
-            raise ValueError("Points must be a non-negative integer.")
-        self._points = value
-
-    # ──────────────── String Representation ────────────────
-
-    def __repr__(self):
-        return (f"Task(station={self._station}, objects={self._objects}, "
-                f"task_name='{self._task_name}', points={self._points})")
-
-    # ──────────────── Class Methods ────────────────
-
-    @classmethod
-    def from_csv(cls, filepath):
-        """
-        Read a CSV file and return a list of Task instances.
-
-        Expected CSV format:
-        station,objects,task_name,points
-        StationA,"Object1,Object2",Assembly,10
-        """
-        task_list = []
-
-        with open(filepath, mode='r', newline='', encoding='utf-8') as file:
-            reader = csv.DictReader(file)
-            for row in reader:
-                station = row['station']
-                objects = [obj.strip() for obj in row['objects'].split(',')]
-                task_name = row['task_name']
-                points = int(row['points'])
-
-                task_list.append(cls(station, objects, task_name, points))
-
-        return task_list
-    
-=======
 import csv
 from typing import List
 
@@ -119,5 +30,4 @@
                 task_name = row["task_name"].strip()
                 points = int(row["points"])
                 tasks.append(cls(station, objects, task_name, points))
-        return tasks
->>>>>>> 08dfd403
+        return tasks