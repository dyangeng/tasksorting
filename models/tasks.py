import csv
from typing import List

<<<<<<< HEAD
class Task:
    """
    Represents a task that includes a station, involved objects, 
    task description, and associated point value.
    """

    def __init__(self, station, objects, task_name: str, points: int = None):
        self._station = station
        self._objects = objects
        self._task_name = task_name
        self._points = points if points is not None else self._calculate_points()

    # ──────────────── Properties ────────────────

    @property
    def station(self):
        return self._station

    @station.setter
    def station(self, value):
        self._station = value

    @property
    def objects(self):
        return self._objects

    @objects.setter
    def objects(self, value):
        self._objects = value

    @property
    def task_name(self):
        return self._task_name

    @task_name.setter
    def task_name(self, value):
        self._task_name = value

    @property
    def points(self):
        return self._points

    @points.setter
    def points(self, value):
        if value < 0:
            raise ValueError("Points must be a non-negative integer.")
        self._points = value
=======

class Task:
    """Represents a single pick/place or processing task."""
>>>>>>> 5dee76b8

    def __init__(self, station: str, objects: List[str], task_name: str, points: int):
        self.station = station
        self.objects = objects
        self.task_name = task_name
        if points < 0:
            raise ValueError("Points must be non‑negative")
        self.points = points

    # ----------------------------------------------------
    def __repr__(self):
<<<<<<< HEAD
        return (f"Task(station={self._station}, objects={self._objects}, "
                f"task_name='{self._task_name}', points={self._points})")

    # ──────────────── Private Instance Methods ────────────────

    def _calculate_points(self):
        """
        Calculate points based on the station, objects, and task name.
        Customize this logic as needed.
        """
        base_points = 100
        base_points += len(self._objects) * 100

        if isinstance(self._task_name, str):
            task_lower = self._task_name.lower()
            if "pick" in task_lower:
                base_points += 100
            elif "place" in task_lower:
                base_points += 0

        if isinstance(self._station, str):
            if "A" in self._station.upper():
                base_points += 1
            elif "B" in self._station.upper():
                base_points += 0
            else:
                base_points -= 1

        return base_points

    def recalculate_points(self):
        """Recalculate points if task data is changed."""
        self._points = self._calculate_points()

    # ──────────────── Private Class Methods ────────────────

    @classmethod
    def _read_csv(cls, filepath):
        """
        Read CSV file and return a list of dictionaries (raw data).
        """
        with open(filepath, mode='r', newline='', encoding='utf-8') as file:
            return list(csv.DictReader(file))

    # ──────────────── Public Class Methods ────────────────
=======
        return f"Task(station={self.station}, objects={self.objects}, task='{self.task_name}', pts={self.points})"
>>>>>>> 5dee76b8

    # ----------------------------------------------------
    @classmethod
<<<<<<< HEAD
    def from_csv(cls, filepath):
        """
        Create a list of Task instances from a CSV file.
        Points will be calculated automatically.

        CSV format: station,objects,task_name
        Example:
        StationA,"Bolt,Nut",Pick
        """
        task_list = []
        rows = cls._read_csv(filepath)

        for row in rows:
            station = row['station']
            objects = [obj.strip() for obj in row['objects'].split(',')]
            task_name = row['task_name']
            task_list.append(cls(station, objects, task_name))  # No points provided

        return task_list

    @classmethod
    def from_csv_sorted(cls, filepath, descending=True):
        """
        Create and return a sorted list of Task instances from a CSV file,
        sorted by calculated points.

        :param filepath: Path to CSV file.
        :param descending: Sort from high to low if True.
        """
        tasks = cls.from_csv(filepath)
        return sorted(tasks, key=lambda t: t.points, reverse=descending)
=======
    def from_csv(cls, filepath: str) -> List["Task"]:
        """Load a CSV file into a list of Task instances."""
        tasks: List[Task] = []
        with open(filepath, newline="", encoding="utf‑8") as f:
            reader = csv.DictReader(f)
            for row in reader:
                station = row["station"].strip()
                objects = [o.strip() for o in row["objects"].split(",") if o.strip()]
                task_name = row["task_name"].strip()
                points = int(row["points"])
                tasks.append(cls(station, objects, task_name, points))
        return tasks
>>>>>>> 5dee76b8
<|MERGE_RESOLUTION|>--- conflicted
+++ resolved
@@ -1,12 +1,9 @@
 import csv
 from typing import List
 
-<<<<<<< HEAD
+
 class Task:
-    """
-    Represents a task that includes a station, involved objects, 
-    task description, and associated point value.
-    """
+    """Represents a single pick/place or processing task."""
 
     def __init__(self, station, objects, task_name: str, points: int = None):
         self._station = station
@@ -49,25 +46,10 @@
         if value < 0:
             raise ValueError("Points must be a non-negative integer.")
         self._points = value
-=======
-
-class Task:
-    """Represents a single pick/place or processing task."""
->>>>>>> 5dee76b8
-
-    def __init__(self, station: str, objects: List[str], task_name: str, points: int):
-        self.station = station
-        self.objects = objects
-        self.task_name = task_name
-        if points < 0:
-            raise ValueError("Points must be non‑negative")
-        self.points = points
 
     # ----------------------------------------------------
     def __repr__(self):
-<<<<<<< HEAD
-        return (f"Task(station={self._station}, objects={self._objects}, "
-                f"task_name='{self._task_name}', points={self._points})")
+        return f"Task(station={self.station}, objects={self.objects}, task='{self.task_name}', pts={self.points})"
 
     # ──────────────── Private Instance Methods ────────────────
 
@@ -111,13 +93,8 @@
             return list(csv.DictReader(file))
 
     # ──────────────── Public Class Methods ────────────────
-=======
-        return f"Task(station={self.station}, objects={self.objects}, task='{self.task_name}', pts={self.points})"
->>>>>>> 5dee76b8
 
-    # ----------------------------------------------------
     @classmethod
-<<<<<<< HEAD
     def from_csv(cls, filepath):
         """
         Create a list of Task instances from a CSV file.
@@ -148,18 +125,4 @@
         :param descending: Sort from high to low if True.
         """
         tasks = cls.from_csv(filepath)
-        return sorted(tasks, key=lambda t: t.points, reverse=descending)
-=======
-    def from_csv(cls, filepath: str) -> List["Task"]:
-        """Load a CSV file into a list of Task instances."""
-        tasks: List[Task] = []
-        with open(filepath, newline="", encoding="utf‑8") as f:
-            reader = csv.DictReader(f)
-            for row in reader:
-                station = row["station"].strip()
-                objects = [o.strip() for o in row["objects"].split(",") if o.strip()]
-                task_name = row["task_name"].strip()
-                points = int(row["points"])
-                tasks.append(cls(station, objects, task_name, points))
-        return tasks
->>>>>>> 5dee76b8
+        return sorted(tasks, key=lambda t: t.points, reverse=descending)